"""
Airalo Static Client Module

This module provides a static/singleton interface to the Airalo SDK.
"""

from typing import Any, Dict, List, Optional, Union

from .config import Config
from .exceptions.airalo_exception import AiraloException
from .helpers.signature import Signature
from .resources.http_resource import HttpResource
from .resources.multi_http_resource import MultiHttpResource
from .services.oauth_service import OAuthService
from .services.packages_service import PackagesService
from .services.order_service import OrderService

# We'll import these as we implement them
# from .services.sim_service import SimService
from .services.topup_service import TopupService
# from .services.voucher_service import VoucherService
# from .services.exchange_rates_service import ExchangeRatesService
# from .services.future_order_service import FutureOrderService
from .services.installation_instructions_service import InstallationInstructionsService
# from .services.catalog_service import CatalogService


class AiraloStatic:
    """
    Static/Singleton Airalo SDK client.

    Provides class-level methods for all Airalo API operations.
    Must be initialized once with init() before use.
    """

    # Class-level attributes
    _pool: Dict[str, Any] = {}
    _config: Optional[Config] = None
    _http: Optional[HttpResource] = None
    _multi_http: Optional[MultiHttpResource] = None
    _signature: Optional[Signature] = None
    _oauth: Optional[OAuthService] = None
    _access_token: Optional[str] = None
    _installation_instructions: Optional[InstallationInstructionsService] = None


    # Service instances
    _packages: Optional[PackagesService] = None
    _order: Optional[OrderService] = None
    # _sim: Optional[SimService] = None
    _topup: Optional[TopupService] = None
    # _voucher: Optional[VoucherService] = None
    # _exchange_rates: Optional[ExchangeRatesService] = None
    # _future_orders: Optional[FutureOrderService] = None
    # _instruction: Optional[InstallationInstructionsService] = None
    # _catalog: Optional[CatalogService] = None

    @classmethod
    def init(cls, config: Union[Dict[str, Any], Config, str]) -> None:
        """
        Initialize the static client.

        Args:
            config: Configuration data (dict, Config object, or JSON string)

        Raises:
            AiraloException: If initialization fails
        """
        try:
            cls._init_resources(config)
            cls._init_services()

            # Store all class attributes in pool for potential reuse
            if not cls._pool:
                import inspect
                for name, value in inspect.getmembers(cls):
                    if name.startswith('_') and not name.startswith('__') and value is not None:
                        cls._pool[name[1:]] = value  # Remove leading underscore

        except Exception as e:
            cls._pool = {}
            raise AiraloException(f'Airalo SDK initialization failed: {str(e)}')

    @classmethod
    def _init_resources(cls, config: Union[Dict[str, Any], Config, str]) -> None:
        """
        Initialize core resources.

        Args:
            config: Configuration data
        """
        # Initialize configuration
        if isinstance(config, Config):
            cls._config = config
        else:
            cls._config = cls._pool.get('config') or Config(config)

        # Initialize HTTP resources
        cls._http = cls._pool.get('http') or HttpResource(cls._config)
        cls._multi_http = cls._pool.get('multi_http') or MultiHttpResource(cls._config)

        # Initialize signature helper
        cls._signature = cls._pool.get('signature') or Signature(
            cls._config.get('client_secret')
        )

    @classmethod
    def _init_services(cls) -> None:
        """
        Initialize service classes.

        Raises:
            AiraloException: If authentication fails
        """
        # Initialize OAuth service
        cls._oauth = cls._pool.get('oauth') or OAuthService(
            cls._config,
            cls._http,
            cls._signature
        )

        # Get access token
        cls._access_token = cls._oauth.get_access_token()
        if not cls._access_token:
            raise AiraloException('Failed to obtain access token')

        # Initialize other services
        cls._packages = cls._pool.get('packages') or PackagesService(
            cls._config, cls._http, cls._access_token
        )
        cls._order = cls._pool.get('order') or OrderService(
            cls._config, cls._http, cls._multi_http, cls._signature, cls._access_token
        )
<<<<<<< HEAD
        cls._installation_instructions = cls._pool.get('installation_instructions') or InstallationInstructionsService(
            cls._config, cls._http, cls._access_token
        )

=======
        cls._topup = cls._pool.get('topup') or TopupService(
            cls._config, cls._http, cls._signature, cls._access_token
        )
>>>>>>> 3e68dae4
        # Additional services will be initialized here as implemented

    @classmethod
    def _check_initialized(cls) -> None:
        """
        Check if client is initialized.

        Raises:
            AiraloException: If not initialized
        """
        if not cls._pool or cls._config is None:
            raise AiraloException(
                'Airalo SDK is not initialized, please call AiraloStatic.init() first'
            )

    # =====================================================
    # OAuth Methods
    # =====================================================

    @classmethod
    def get_access_token(cls) -> Optional[str]:
        """
        Get current access token.

        Returns:
            Access token or None
        """
        cls._check_initialized()
        return cls._access_token

    @classmethod
    def refresh_token(cls) -> Optional[str]:
        """
        Refresh access token.

        Returns:
            New access token or None
        """
        cls._check_initialized()
        cls._access_token = cls._oauth.refresh_token()
        return cls._access_token

    # =====================================================
    # Package Methods
    # =====================================================

    @classmethod
    def get_all_packages(cls, flat: bool = False, limit: Optional[int] = None,
                        page: Optional[int] = None) -> Optional[Dict]:
        """
        Get all available packages.

        Args:
            flat: If True, return flattened response
            limit: Number of results per page
            page: Page number

        Returns:
            Packages data or None
        """
        cls._check_initialized()
        return cls._packages.get_all_packages(flat, limit, page)

    @classmethod
    def get_sim_packages(cls, flat: bool = False, limit: Optional[int] = None,
                        page: Optional[int] = None) -> Optional[Dict]:
        """
        Get SIM-only packages.

        Args:
            flat: If True, return flattened response
            limit: Number of results per page
            page: Page number

        Returns:
            Packages data or None
        """
        cls._check_initialized()
        return cls._packages.get_sim_packages(flat, limit, page)

    @classmethod
    def get_local_packages(cls, flat: bool = False, limit: Optional[int] = None,
                          page: Optional[int] = None) -> Optional[Dict]:
        """
        Get local packages.

        Args:
            flat: If True, return flattened response
            limit: Number of results per page
            page: Page number

        Returns:
            Packages data or None
        """
        cls._check_initialized()
        return cls._packages.get_local_packages(flat, limit, page)

    @classmethod
    def get_global_packages(cls, flat: bool = False, limit: Optional[int] = None,
                           page: Optional[int] = None) -> Optional[Dict]:
        """
        Get global packages.

        Args:
            flat: If True, return flattened response
            limit: Number of results per page
            page: Page number

        Returns:
            Packages data or None
        """
        cls._check_initialized()
        return cls._packages.get_global_packages(flat, limit, page)

    @classmethod
    def get_country_packages(cls, country_code: str, flat: bool = False,
                            limit: Optional[int] = None) -> Optional[Dict]:
        """
        Get packages for a specific country.

        Args:
            country_code: ISO country code
            flat: If True, return flattened response
            limit: Number of results

        Returns:
            Packages data or None
        """
        cls._check_initialized()
        return cls._packages.get_country_packages(country_code, flat, limit)

    # =====================================================
    # Order Methods
    # =====================================================

    @classmethod
    def order(cls, package_id: str, quantity: int,
             description: Optional[str] = None) -> Optional[Dict]:
        """
        Create an order.

        Args:
            package_id: Package ID to order
            quantity: Number of SIMs
            description: Order description

        Returns:
            Order data or None
        """
        cls._check_initialized()
        return cls._order.create_order({
            'package_id': package_id,
            'quantity': quantity,
            'type': 'sim',
            'description': description or 'Order placed via Airalo Python SDK'
        })

    @classmethod
    def order_with_email_sim_share(cls, package_id: str, quantity: int,
                                   esim_cloud: Dict[str, Any],
                                   description: Optional[str] = None) -> Optional[Dict]:
        """
        Create an order with email SIM sharing.

        Args:
            package_id: Package ID to order
            quantity: Number of SIMs
            esim_cloud: Email sharing configuration
            description: Order description

        Returns:
            Order data or None
        """
        cls._check_initialized()
        return cls._order.create_order_with_email_sim_share(
            {
                'package_id': package_id,
                'quantity': quantity,
                'type': 'sim',
                'description': description or 'Order placed via Airalo Python SDK'
            },
            esim_cloud
        )

    @classmethod
    def order_async(cls, package_id: str, quantity: int,
                   webhook_url: Optional[str] = None,
                   description: Optional[str] = None) -> Optional[Dict]:
        """
        Create an asynchronous order.

        Args:
            package_id: Package ID to order
            quantity: Number of SIMs
            webhook_url: Webhook URL for notifications
            description: Order description

        Returns:
            Order data or None
        """
        cls._check_initialized()
        return cls._order.create_order_async({
            'package_id': package_id,
            'quantity': quantity,
            'type': 'sim',
            'webhook_url': webhook_url,
            'description': description or 'Order placed via Airalo Python SDK'
        })

    @classmethod
    def order_bulk(cls, packages: Union[Dict[str, int], List[Dict]],
                  description: Optional[str] = None) -> Optional[Dict]:
        """
        Create bulk orders.

        Args:
            packages: Package IDs and quantities
            description: Order description

        Returns:
            Order data or None
        """
        cls._check_initialized()
        if not packages:
            return None
        return cls._order.create_order_bulk(packages, description)

    @classmethod
    def order_bulk_with_email_sim_share(cls, packages: Union[Dict[str, int], List[Dict]],
                                        esim_cloud: Dict[str, Any],
                                        description: Optional[str] = None) -> Optional[Dict]:
        """
        Create bulk orders with email SIM sharing.

        Args:
            packages: Package IDs and quantities
            esim_cloud: Email sharing configuration
            description: Order description

        Returns:
            Order data or None
        """
        cls._check_initialized()
        if not packages:
            return None
        return cls._order.create_order_bulk_with_email_sim_share(packages, esim_cloud, description)

    @classmethod
    def order_async_bulk(cls, packages: Union[Dict[str, int], List[Dict]],
                        webhook_url: Optional[str] = None,
                        description: Optional[str] = None) -> Optional[Dict]:
        """
        Create bulk asynchronous orders.

        Args:
            packages: Package IDs and quantities
            webhook_url: Webhook URL for notifications
            description: Order description

        Returns:
            Order data or None
        """
        cls._check_initialized()
        if not packages:
            return None
        return cls._order.create_order_async_bulk(packages, webhook_url, description)

    @classmethod
    def topup(
        cls, package_id: str, iccid: str, description: Optional[str] = None
    ) -> Optional[Dict]:
        """
        Create a top-up for a SIM.

        Args:
            package_id: Package ID to top-up
            iccid: ICCID of the SIM to top-up
            description: Top-up description
        Returns:
            Top-up data or None
        """
        cls._check_initialized()

        return cls._topup.create_topup(
            {
                "package_id": package_id,
                "iccid": iccid,
                "description": description or "Topup placed via Airalo Python SDK",
            }
        )

    # =====================================================
    # Utility Methods
    # =====================================================

    @classmethod
    def get_config(cls) -> Config:
        """
        Get current configuration.

        Returns:
            Configuration object
        """
        cls._check_initialized()
        return cls._config

    @classmethod
    def get_environment(cls) -> str:
        """
        Get current environment.

        Returns:
            Environment name ('sandbox' or 'production')
        """
        cls._check_initialized()
        return cls._config.get_environment()

    @classmethod
    def clear_cache(cls) -> None:
        """Clear all cached data."""
        from .helpers.cached import Cached
        Cached.clear_cache()

    @classmethod
    def reset(cls) -> None:
        """Reset the static client to uninitialized state."""
        cls._pool = {}
        cls._config = None
        cls._http = None
        cls._multi_http = None
        cls._signature = None
        cls._oauth = None
        cls._access_token = None
        cls._packages = None
        cls._order = None
        # Reset other services as they're added

    # =====================================================
    # Installation Instruction Methods
    # =====================================================

    @classmethod
    def get_installation_instructions(cls, params: Optional[Dict[str, Any]] = None) -> Optional[Any]:
        """
        Get installation instructions for a given ICCID and language.

        Args:
            params: Dictionary with at least 'iccid' key, optionally 'language'.

        Returns:
            EasyAccess-wrapped data or None
        """
        cls._check_initialized()
        return cls._installation_instructions.get_instructions(params or {})<|MERGE_RESOLUTION|>--- conflicted
+++ resolved
@@ -131,16 +131,12 @@
         cls._order = cls._pool.get('order') or OrderService(
             cls._config, cls._http, cls._multi_http, cls._signature, cls._access_token
         )
-<<<<<<< HEAD
         cls._installation_instructions = cls._pool.get('installation_instructions') or InstallationInstructionsService(
             cls._config, cls._http, cls._access_token
         )
-
-=======
         cls._topup = cls._pool.get('topup') or TopupService(
             cls._config, cls._http, cls._signature, cls._access_token
         )
->>>>>>> 3e68dae4
         # Additional services will be initialized here as implemented
 
     @classmethod

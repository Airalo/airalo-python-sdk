"""
Airalo Main Client Module

This module provides the main Airalo client class for SDK operations.
"""

from typing import Any, Dict, List, Optional, Union

from .config import Config
from .helpers.signature import Signature
from .services.sim_service import SimService
from .services.oauth_service import OAuthService
from .services.order_service import OrderService
from .services.topup_service import TopupService
from .resources.http_resource import HttpResource
from .services.packages_service import PackagesService
from .exceptions.airalo_exception import AiraloException
from .resources.multi_http_resource import MultiHttpResource
from .services.future_order_service import FutureOrderService
from .services.compatibility_devices_service import CompatibilityDevicesService
from .services.installation_instructions_service import InstallationInstructionsService
<<<<<<< HEAD
from .services.exchange_rates_service import ExchangeRatesService
=======
from .services.voucher_service import VoucherService
>>>>>>> 885c2aa1

class Airalo:
    """
    Main Airalo SDK client.

    Provides access to all Airalo API operations through a single interface.
    """

    # Class-level pool for resource sharing
    _pool: Dict[str, Any] = {}

    def __init__(self, config: Union[Dict[str, Any], Config, str]):
        """
        Initialize Airalo client.

        Args:
            config: Configuration data (dict, Config object, or JSON string)

        Raises:
            AiraloException: If initialization fails
        """
        try:
            self._init_resources(config)
            self._init_services()

            # Store resources in pool for reuse
            if not self._pool:
                self._pool = {
                    'config': self._config,
                    'curl': self._http,
                    'multi_curl': self._multi_http,
                    'signature': self._signature,
                    'oauth': self._oauth,
                    'installation_instructions': self._installation_instructions,
                    'topup': self._topup,
                    'future_order': self._future_order,
                    'compatibility_devices': self._compatibility_devices,
                    'sim': self._sim,
<<<<<<< HEAD
                    'exchange_rates': self._exchange_rates,
=======
                    'voucher': self._voucher,
>>>>>>> 885c2aa1
                }
        except Exception as e:
            self._pool = {}
            raise AiraloException(f"Airalo SDK initialization failed: {str(e)}")

    def _init_resources(self, config: Union[Dict[str, Any], Config, str]) -> None:
        """
        Initialize core resources.

        Args:
            config: Configuration data
        """
        # Initialize configuration
        if isinstance(config, Config):
            self._config = config
        else:
            self._config = self._pool.get("config") or Config(config)

        # Initialize HTTP resources
        self._http = self._pool.get("curl") or HttpResource(self._config)
        self._multi_http = self._pool.get("multi_curl") or MultiHttpResource(
            self._config
        )

        # Initialize signature helper
        self._signature = self._pool.get("signature") or Signature(
            self._config.get("client_secret")
        )

    def _init_services(self) -> None:
        """
        Initialize service classes.

        Raises:
            AiraloException: If authentication fails
        """
        # Initialize OAuth service
        self._oauth = self._pool.get("oauth") or OAuthService(
            self._config, self._http, self._signature
        )

        # Get access token
        self._access_token = self._oauth.get_access_token()
        if not self._access_token:
            raise AiraloException("Failed to obtain access token")

        # Initialize other services
        self._packages = self._pool.get("packages") or PackagesService(
            self._config, self._http, self._access_token
        )
        self._order = self._pool.get("order") or OrderService(
            self._config,
            self._http,
            self._multi_http,
            self._signature,
            self._access_token,
        )
        self._topup = self._pool.get("topup") or TopupService(
            self._config, self._http, self._signature, self._access_token
        )
        self._installation_instructions = self._pool.get('installation_instructions') or InstallationInstructionsService(
            self._config, self._http, self._access_token
        )
        self._future_order = self._pool.get("future_order") or FutureOrderService(
            self._config, self._http, self._signature, self._access_token
        )
        self._compatibility_devices = self._pool.get("compatibility_devices") or CompatibilityDevicesService(
            self._config, self._http, self._access_token
        )
        self._sim = self._pool.get('sim') or SimService(
            self._config, self._http, self._multi_http, self._access_token
        )
<<<<<<< HEAD
        self._exchange_rates = self._pool.get("exchange_rates") or ExchangeRatesService(
            self._config, self._http, self._access_token
=======
        self._voucher = self._pool.get("voucher") or VoucherService(
            self._config, self._http, self._signature, self._access_token
>>>>>>> 885c2aa1
        )

    # =====================================================
    # OAuth Methods
    # =====================================================

    def get_access_token(self) -> Optional[str]:
        """
        Get current access token.

        Returns:
            Access token or None
        """
        return self._access_token

    def refresh_token(self) -> Optional[str]:
        """
        Refresh access token.

        Returns:
            New access token or None
        """
        self._access_token = self._oauth.refresh_token()
        return self._access_token

    # =====================================================
    # Package Methods
    # =====================================================

    def get_all_packages(
        self,
        flat: bool = False,
        limit: Optional[int] = None,
        page: Optional[int] = None,
    ) -> Optional[Dict]:
        """
        Get all available packages.

        Args:
            flat: If True, return flattened response
            limit: Number of results per page
            page: Page number

        Returns:
            Packages data or None
        """
        return self._packages.get_all_packages(flat, limit, page)

    def get_sim_packages(
        self,
        flat: bool = False,
        limit: Optional[int] = None,
        page: Optional[int] = None,
    ) -> Optional[Dict]:
        """
        Get SIM-only packages.

        Args:
            flat: If True, return flattened response
            limit: Number of results per page
            page: Page number

        Returns:
            Packages data or None
        """
        return self._packages.get_sim_packages(flat, limit, page)

    def get_local_packages(
        self,
        flat: bool = False,
        limit: Optional[int] = None,
        page: Optional[int] = None,
    ) -> Optional[Dict]:
        """
        Get local packages.

        Args:
            flat: If True, return flattened response
            limit: Number of results per page
            page: Page number

        Returns:
            Packages data or None
        """
        return self._packages.get_local_packages(flat, limit, page)

    def get_global_packages(
        self,
        flat: bool = False,
        limit: Optional[int] = None,
        page: Optional[int] = None,
    ) -> Optional[Dict]:
        """
        Get global packages.

        Args:
            flat: If True, return flattened response
            limit: Number of results per page
            page: Page number

        Returns:
            Packages data or None
        """
        return self._packages.get_global_packages(flat, limit, page)

    def get_country_packages(
        self, country_code: str, flat: bool = False, limit: Optional[int] = None
    ) -> Optional[Dict]:
        """
        Get packages for a specific country.

        Args:
            country_code: ISO country code
            flat: If True, return flattened response
            limit: Number of results

        Returns:
            Packages data or None
        """
        return self._packages.get_country_packages(country_code, flat, limit)

    # =====================================================
    # Order Methods
    # =====================================================

    def order(
        self, package_id: str, quantity: int, description: Optional[str] = None
    ) -> Optional[Dict]:
        """
        Create an order.

        Args:
            package_id: Package ID to order
            quantity: Number of SIMs
            description: Order description

        Returns:
            Order data or None
        """
        return self._order.create_order(
            {
                "package_id": package_id,
                "quantity": quantity,
                "type": "sim",
                "description": description or "Order placed via Airalo Python SDK",
            }
        )

    def order_with_email_sim_share(
        self,
        package_id: str,
        quantity: int,
        esim_cloud: Dict[str, Any],
        description: Optional[str] = None,
    ) -> Optional[Dict]:
        """
        Create an order with email SIM sharing.

        Args:
            package_id: Package ID to order
            quantity: Number of SIMs
            esim_cloud: Email sharing configuration
            description: Order description

        Returns:
            Order data or None
        """
        return self._order.create_order_with_email_sim_share(
            {
                "package_id": package_id,
                "quantity": quantity,
                "type": "sim",
                "description": description or "Order placed via Airalo Python SDK",
            },
            esim_cloud,
        )

    def order_async(
        self,
        package_id: str,
        quantity: int,
        webhook_url: Optional[str] = None,
        description: Optional[str] = None,
    ) -> Optional[Dict]:
        """
        Create an asynchronous order.

        Args:
            package_id: Package ID to order
            quantity: Number of SIMs
            webhook_url: Webhook URL for notifications
            description: Order description

        Returns:
            Order data or None
        """
        return self._order.create_order_async(
            {
                "package_id": package_id,
                "quantity": quantity,
                "type": "sim",
                "webhook_url": webhook_url,
                "description": description or "Order placed via Airalo Python SDK",
            }
        )

    def order_bulk(
        self,
        packages: Union[Dict[str, int], List[Dict]],
        description: Optional[str] = None,
    ) -> Optional[Dict]:
        """
        Create bulk orders.

        Args:
            packages: Either dict of package_id: quantity or list of dicts
            description: Order description

        Returns:
            Order data or None
        """
        if not packages:
            return None
        return self._order.create_order_bulk(packages, description)

    def order_bulk_with_email_sim_share(
        self,
        packages: Union[Dict[str, int], List[Dict]],
        esim_cloud: Dict[str, Any],
        description: Optional[str] = None,
    ) -> Optional[Dict]:
        """
        Create bulk orders with email SIM sharing.

        Args:
            packages: Package IDs and quantities
            esim_cloud: Email sharing configuration
            description: Order description

        Returns:
            Order data or None
        """
        if not packages:
            return None
        return self._order.create_order_bulk_with_email_sim_share(
            packages, esim_cloud, description
        )

    def order_async_bulk(
        self,
        packages: Union[Dict[str, int], List[Dict]],
        webhook_url: Optional[str] = None,
        description: Optional[str] = None,
    ) -> Optional[Dict]:
        """
        Create bulk asynchronous orders.

        Args:
            packages: Package IDs and quantities
            webhook_url: Webhook URL for notifications
            description: Order description

        Returns:
            Order data or None
        """
        if not packages:
            return None
        return self._order.create_order_async_bulk(packages, webhook_url, description)

    def topup(
        self, package_id: str, iccid: str, description: Optional[str] = None
    ) -> Optional[Dict]:
        """
        Create a top-up.

        Args:
            package_id: Package ID to top-up
            iccid: ICCID of the SIM to top-up
            description: Optional description for the top-up
        Returns:
            Top-up data or None
        """
        return self._topup.create_topup(
            {
                "package_id": package_id,
                "iccid": iccid,
                "description": description or "Topup placed via Airalo Python SDK",
            }
        )

    # =====================================================
    # Utility Methods
    # =====================================================

    def get_config(self) -> Config:
        """
        Get current configuration.

        Returns:
            Configuration object
        """
        return self._config

    def get_environment(self) -> str:
        """
        Get current environment.

        Returns:
            Environment name ('sandbox' or 'production')
        """
        return self._config.get_environment()

    def clear_cache(self) -> None:
        """Clear all cached data."""
        from .helpers.cached import Cached

        Cached.clear_cache()

    def __repr__(self) -> str:
        """String representation of Airalo client."""
        return f"<Airalo(env='{self.get_environment()}')>"


    # =====================================================
    # Installation Instruction Methods
    # =====================================================

    def get_installation_instructions(self, params: Optional[Dict[str, Any]] = None) -> Optional[Any]:
        """
        Get installation instructions for a given ICCID and language.

        Args:
            params: Dictionary with at least 'iccid' key, optionally 'language'.

        Returns:
             Response data as dictionary or None
        """
        return self._installation_instructions.get_instructions(params or {})

    # =====================================================
    # Future Order Methods
    # =====================================================

    def create_future_order(self, payload: Dict[str, Any]) -> Optional[Dict]:
        """
        Create a future order.

        Args:
            payload: Dictionary containing order details.

        Returns:
            Response data as dictionary or None.
        """
        return self._future_order.create_future_order(payload)

    def cancel_future_order(self, payload: Dict[str, Any]) -> Optional[Dict]:
        """
        Cancel a future order.

        Args:
            payload: Dictionary containing cancellation details.

        Returns:
            Response data as dictionary or None.
        """
        return self._future_order.cancel_future_order(payload)

    # =====================================================
    # Compatible devices Methods
    # =====================================================

    def get_compatible_devices(self) -> Optional[Any]:
        """
        Fetch compatible devices from Airalo API.

        Returns:
            Response data as dictionary or None
        """
        return self._compatibility_devices.get_compatible_devices()

    # =====================================================
    # SIM Methods
    # =====================================================

    def sim_usage(self, iccid: str) -> Optional[Dict]:
        """
        Get SIM usage information.

        Args:
            iccid: ICCID of the SIM

        Returns:
            SIM usage data or None
        """
        return self._sim.get_usage(iccid)

    def sim_usage_bulk(self, iccids: List[str]) -> Optional[Dict]:
        """
        Get usage information for multiple SIMs.

        Args:
            iccids: List of ICCIDs

        Returns:
            Dict mapping ICCIDs to usage data
        """
        return self._sim.get_usage_bulk(iccids)

    def get_sim_topups(self, iccid: str) -> Optional[Dict]:
        """
        Get SIM topup history.

        Args:
            iccid: ICCID of the SIM

        Returns:
            Topup history or None
        """
        return self._sim.get_topups(iccid)

    def get_sim_package_history(self, iccid: str) -> Optional[Dict]:
        """
        Get SIM package history.

        Args:
            iccid: ICCID of the SIM

        Returns:
            Package history or None
        """
        return self._sim.get_package_history(iccid)

    # =====================================================
<<<<<<< HEAD
    # Exchange Rates Methods
    # =====================================================

    def get_exchange_rates(self, params: Optional[Dict[str, str]] = None) -> Optional[Dict]:
        """
        Get exchange rates for given parameters.

        Args:
            params: Optional dict with keys like 'date' and 'to'

        Returns:
            Exchange rate data or None
        """
        return self._exchange_rates.exchange_rates(params or {})
=======
    # Voucher Methods
    # =====================================================

    def create_voucher(self, payload: Dict[str, Any]) -> Optional[Dict]:
        """
        Create a regular voucher.

        Args:
            payload: Dictionary with voucher parameters

        Returns:
            Response data or None
        """
        return self._voucher.create_voucher(payload)

    def create_esim_voucher(self, payload: Dict[str, Any]) -> Optional[Dict]:
        """
        Create an eSIM voucher.

        Args:
            payload: Dictionary with eSIM voucher parameters

        Returns:
            Response data or None
        """
        return self._voucher.create_esim_voucher(payload)
>>>>>>> 885c2aa1
<|MERGE_RESOLUTION|>--- conflicted
+++ resolved
@@ -19,11 +19,8 @@
 from .services.future_order_service import FutureOrderService
 from .services.compatibility_devices_service import CompatibilityDevicesService
 from .services.installation_instructions_service import InstallationInstructionsService
-<<<<<<< HEAD
 from .services.exchange_rates_service import ExchangeRatesService
-=======
 from .services.voucher_service import VoucherService
->>>>>>> 885c2aa1
 
 class Airalo:
     """
@@ -62,11 +59,8 @@
                     'future_order': self._future_order,
                     'compatibility_devices': self._compatibility_devices,
                     'sim': self._sim,
-<<<<<<< HEAD
                     'exchange_rates': self._exchange_rates,
-=======
                     'voucher': self._voucher,
->>>>>>> 885c2aa1
                 }
         except Exception as e:
             self._pool = {}
@@ -139,13 +133,10 @@
         self._sim = self._pool.get('sim') or SimService(
             self._config, self._http, self._multi_http, self._access_token
         )
-<<<<<<< HEAD
         self._exchange_rates = self._pool.get("exchange_rates") or ExchangeRatesService(
             self._config, self._http, self._access_token
-=======
         self._voucher = self._pool.get("voucher") or VoucherService(
             self._config, self._http, self._signature, self._access_token
->>>>>>> 885c2aa1
         )
 
     # =====================================================
@@ -579,7 +570,6 @@
         return self._sim.get_package_history(iccid)
 
     # =====================================================
-<<<<<<< HEAD
     # Exchange Rates Methods
     # =====================================================
 
@@ -594,7 +584,7 @@
             Exchange rate data or None
         """
         return self._exchange_rates.exchange_rates(params or {})
-=======
+
     # Voucher Methods
     # =====================================================
 
@@ -621,4 +611,3 @@
             Response data or None
         """
         return self._voucher.create_esim_voucher(payload)
->>>>>>> 885c2aa1

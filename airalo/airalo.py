--- conflicted
+++ resolved
@@ -12,13 +12,10 @@
 from .resources.http_resource import HttpResource
 from .exceptions.airalo_exception import AiraloException
 from .resources.multi_http_resource import MultiHttpResource
-<<<<<<< HEAD
 
 from .services.sim_service import SimService
-=======
 from .services.oauth_service import OAuthService
 from .services.packages_service import PackagesService
->>>>>>> 5e008e74
 from .services.order_service import OrderService
 from .services.topup_service import TopupService
 from .services.packages_service import PackagesService
@@ -61,12 +58,8 @@
                     'installation_instructions': self._installation_instructions,
                     'topup': self._topup,
                     'future_order': self._future_order,
-<<<<<<< HEAD
+                    'compatibility_devices': self._compatibility_devices
                     'sim': self._sim
-=======
-                    'compatibility_devices': self._compatibility_devices
-
->>>>>>> 5e008e74
                     # Services will be added as implemented
                 }
         except Exception as e:
@@ -134,16 +127,13 @@
         self._future_order = self._pool.get("future_order") or FutureOrderService(
             self._config, self._http, self._signature, self._access_token
         )
-<<<<<<< HEAD
+        self._compatibility_devices = self._pool.get("compatibility_devices") or CompatibilityDevicesService(
+            self._config, self._http, self._access_token
+        )
+
         self._sim = self._pool.get('sim') or SimService(
             self._config, self._http, self._multi_http, self._access_token
         )
-=======
-        self._compatibility_devices = self._pool.get("compatibility_devices") or CompatibilityDevicesService(
-            self._config, self._http, self._access_token
-        )
-
->>>>>>> 5e008e74
 
     # =====================================================
     # OAuth Methods
@@ -511,7 +501,19 @@
         return self._future_order.cancel_future_order(payload)
 
     # =====================================================
-<<<<<<< HEAD
+    # Compatible devices Methods
+    # =====================================================
+
+    def get_compatible_devices(self) -> Optional[Any]:
+        """
+        Fetch compatible devices from Airalo API.
+
+        Returns:
+            Response data as dictionary or None
+        """
+        return self._compatibility_devices.get_compatible_devices()
+
+    # =====================================================
     # SIM Methods
     # =====================================================
 
@@ -561,17 +563,4 @@
         Returns:
             Package history or None
         """
-        return self._sim.get_package_history(iccid)
-=======
-    # Compatible devices Methods
-    # =====================================================
-
-    def get_compatible_devices(self) -> Optional[Any]:
-        """
-        Fetch compatible devices from Airalo API.
-
-        Returns:
-            Response data as dictionary or None
-        """
-        return self._compatibility_devices.get_compatible_devices()
->>>>>>> 5e008e74
+        return self._sim.get_package_history(iccid)
--- conflicted
+++ resolved
@@ -54,20 +54,13 @@
             # Store resources in pool for reuse
             if not self._pool:
                 self._pool = {
-<<<<<<< HEAD
                     'config': self._config,
                     'curl': self._http,
                     'multi_curl': self._multi_http,
                     'signature': self._signature,
                     'oauth': self._oauth,
                     'installation_instructions': self._installation_instructions,
-=======
-                    "config": self._config,
-                    "curl": self._http,
-                    "multi_curl": self._multi_http,
-                    "signature": self._signature,
-                    "oauth": self._oauth,
->>>>>>> 3e68dae4
+                    'topup': self._topup
                     # Services will be added as implemented
                 }
         except Exception as e:
